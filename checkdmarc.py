#!/usr/bin/env python3
# -*- coding: utf-8 -*-

"""Validates and parses SPF amd DMARC DNS records"""

import logging
from typing import Union
from collections import OrderedDict
from re import compile, IGNORECASE
import json
from csv import DictWriter
from argparse import ArgumentParser
import os
from time import sleep
import socket
import smtplib
import tempfile
import platform
import shutil
import atexit
from ssl import SSLError, SSLContext, create_default_context

from io import StringIO
from expiringdict import ExpiringDict

import publicsuffixlist
import dns
import dns.resolver
import dns.dnssec
import dns.exception
import timeout_decorator
from pyleri import (Grammar,
                    Regex,
                    Sequence,
                    List,
                    Repeat
                    )
import ipaddress

"""Copyright 2019-2023 Sean Whalen

Licensed under the Apache License, Version 2.0 (the "License");
you may not use this file except in compliance with the License.
You may obtain a copy of the License at

   https://www.apache.org/licenses/LICENSE-2.0

Unless required by applicable law or agreed to in writing, software
distributed under the License is distributed on an "AS IS" BASIS,
WITHOUT WARRANTIES OR CONDITIONS OF ANY KIND, either express or implied.
See the License for the specific language governing permissions and
limitations under the License."""

__version__ = "4.8.1"

DMARC_VERSION_REGEX_STRING = r"v *= *DMARC1;"
BIMI_VERSION_REGEX_STRING = r"v=BIMI1;"
DMARC_TAG_VALUE_REGEX_STRING = r"([a-z]{1,5}) *= *([\w.:@/+!,_\- ]+)"
BIMI_TAG_VALUE_REGEX_STRING = r"([a-z]{1}) *= *(.*)"
MAILTO_REGEX_STRING = r"^(mailto):" \
                      r"([\w\-!#$%&'*+-/=?^_`{|}~]" \
                      r"[\w\-.!#$%&'*+-/=?^_`{|}~]*@[\w\-.]+)(!\w+)?"
SPF_VERSION_TAG_REGEX_STRING = "v=spf1"
SPF_MECHANISM_REGEX_STRING = r"([+\-~?])?(mx|ip4|ip6|exists|include|all|a|" \
                             r"redirect|exp|ptr)[:=]?([\w+/_.:\-{%}]*)"
AFTER_ALL_REGEX_STRING = "all .*"

DMARC_TAG_VALUE_REGEX = compile(DMARC_TAG_VALUE_REGEX_STRING, IGNORECASE)
BIMI_TAG_VALUE_REGEX = compile(BIMI_TAG_VALUE_REGEX_STRING, IGNORECASE)
MAILTO_REGEX = compile(MAILTO_REGEX_STRING, IGNORECASE)
SPF_MECHANISM_REGEX = compile(SPF_MECHANISM_REGEX_STRING, IGNORECASE)
AFTER_ALL_REGEX = compile(AFTER_ALL_REGEX_STRING, IGNORECASE)

OS = platform.system()
OS_RELEASE = platform.release()
USER_AGENT = f"Mozilla/5.0 (({OS} {OS_RELEASE})) parsedmarc/{__version__}"

DNS_CACHE = ExpiringDict(max_len=200000, max_age_seconds=1800)
TLS_CACHE = ExpiringDict(max_len=200000, max_age_seconds=1800)
STARTTLS_CACHE = ExpiringDict(max_len=200000, max_age_seconds=1800)

SYNTAX_ERROR_MARKER = "➞"

TMPDIR = tempfile.mkdtemp()


def _cleanup():
    """Remove temporary files"""
    shutil.rmtree(TMPDIR)


atexit.register(_cleanup)


class SMTPError(Exception):
    """Raised when SMTP error occurs"""


class SPFError(Exception):
    """Raised when a fatal SPF error occurs"""

    def __init__(self, msg: str, data: dict=None):
        """
        Args:
            msg (str): The error message
            data (dict): A dictionary of data to include in the output
        """
        self.data = data
        Exception.__init__(self, msg)


class _SPFWarning(Exception):
    """Raised when a non-fatal SPF error occurs"""


class _SPFMissingRecords(_SPFWarning):
    """Raised when a mechanism in a ``SPF`` record is missing the requested
       A/AAAA or MX records"""


class _SPFDuplicateInclude(_SPFWarning):
    """Raised when a duplicate SPF include is found"""


class _DMARCWarning(Exception):
    """Raised when a non-fatal DMARC error occurs"""


class _BIMIWarning(Exception):
    """Raised when a non-fatal BIMI error occurs"""


class _DMARCBestPracticeWarning(_DMARCWarning):
    """Raised when a DMARC record does not follow a best practice"""


class DNSException(Exception):
    """Raised when a general DNS error occurs"""

    def __init__(self, error):
        if isinstance(error, dns.exception.Timeout):
            error.kwargs["timeout"] = round(error.kwargs["timeout"], 1)


class DNSExceptionNXDOMAIN(DNSException):
    """Raised when a NXDOMAIN DNS error (RCODE:3) occurs"""


class DMARCError(Exception):
    """Raised when a fatal DMARC error occurs"""

    def __init__(self, msg: str, data: dict=None):
        """
        Args:
            msg (str): The error message
            data (dict): A dictionary of data to include in the results
        """
        self.data = data
        Exception.__init__(self, msg)


class SPFRecordNotFound(SPFError):
    """Raised when an SPF record could not be found"""

    def __init__(self, error, domain):
        if isinstance(error, dns.exception.Timeout):
            error.kwargs["timeout"] = round(error.kwargs["timeout"], 1)

        self.domain = domain


class MultipleSPFRTXTRecords(SPFError):
    """Raised when multiple TXT spf1 records are found"""


class SPFSyntaxError(SPFError):
    """Raised when an SPF syntax error is found"""


class SPFTooManyDNSLookups(SPFError):
    """Raised when an SPF record requires too many DNS lookups (10 max)"""

    def __init__(self, *args, **kwargs):
        data = dict(dns_lookups=kwargs["dns_lookups"])
        SPFError.__init__(self, args[0], data=data)


class SPFTooManyVoidDNSLookups(SPFError):
    """Raised when an SPF record requires too many void DNS lookups (2 max)"""

    def __init__(self, *args, **kwargs):
        data = dict(dns_void_lookups=kwargs["dns_void_lookups"])
        SPFError.__init__(self, args[0], data=data)


class SPFRedirectLoop(SPFError):
    """Raised when an SPF redirect loop is detected"""


class SPFIncludeLoop(SPFError):
    """Raised when an SPF include loop is detected"""


class DMARCRecordNotFound(DMARCError):
    def __init__(self, error):
        """
        Raised when a DMARC record could not be found
        """
        if isinstance(error, dns.exception.Timeout):
            error.kwargs["timeout"] = round(error.kwargs["timeout"], 1)


class DMARCSyntaxError(DMARCError):
    """Raised when a DMARC syntax error is found"""


class InvalidDMARCTag(DMARCSyntaxError):
    """Raised when an invalid DMARC tag is found"""


class InvalidDMARCTagValue(DMARCSyntaxError):
    """Raised when an invalid DMARC tag value is found"""


class DMARCRecordStartsWithWhitespace(DMARCSyntaxError):
    """Raised when DMARC record starts with whitespace"""


class InvalidDMARCReportURI(InvalidDMARCTagValue):
    """Raised when an invalid DMARC reporting URI is found"""


class UnrelatedTXTRecordFoundAtDMARC(DMARCError):
    """Raised when a TXT record unrelated to DMARC is found"""


class SPFRecordFoundWhereDMARCRecordShouldBe(UnrelatedTXTRecordFoundAtDMARC):
    """Raised when an SPF record is found where a DMARC record should be;
       most likely, the ``_dmarc`` subdomain
       record does not actually exist, and the request for ``TXT`` records was
       redirected to the base domain"""


class DMARCRecordInWrongLocation(DMARCError):
    """Raised when a DMARC record is found at the root of a domain"""


class DMARCReportEmailAddressMissingMXRecords(_DMARCWarning):
    """Raised when an email address in a DMARC report URI is missing MX
       records"""


class UnverifiedDMARCURIDestination(_DMARCWarning):
    """Raised when the destination of a DMARC report URI does not indicate
       that it accepts reports for the domain"""


class MultipleDMARCRecords(DMARCError):
    """Raised when multiple DMARC records are found, in violation of
       RFC 7486, section 6.6.3"""


class BIMIError(Exception):
    """Raised when a fatal BIMI error occurs"""
    def __init__(self, msg: str, data: dict=None):
        """
       Args:
           msg (str): The error message
           data (dict): A dictionary of data to include in the results
        """
        self.data = data
        Exception.__init__(self, msg)


class BIMIRecordNotFound(BIMIError):
    """Raised when a BIMI record could not be found"""
    def __init__(self, error):
        if isinstance(error, dns.exception.Timeout):
            error.kwargs["timeout"] = round(error.kwargs["timeout"], 1)


class BIMISyntaxError(BIMIError):
    """Raised when a BIMI syntax error is found"""


class InvalidBIMITag(BIMISyntaxError):
    """Raised when an invalid BIMI tag is found"""


class InvalidBIMITagValue(BIMISyntaxError):
    """Raised when an invalid BIMI tag value is found"""


class InvalidBIMIIndicatorURI(InvalidBIMITagValue):
    """Raised when an invalid BIMI indicator URI is found"""


class UnrelatedTXTRecordFoundAtBIMI(BIMIError):
    """Raised when a TXT record unrelated to BIMI is found"""


class SPFRecordFoundWhereBIMIRecordShouldBe(UnrelatedTXTRecordFoundAtBIMI):
    """Raised when an SPF record is found where a BIMI record should be;
        most likely, the ``selector_bimi`` subdomain
        record does not actually exist, and the request for ``TXT`` records was
        redirected to the base domain"""


class BIMIRecordInWrongLocation(BIMIError):
    """Raised when a BIMI record is found at the root of a domain"""


class MultipleBIMIRecords(BIMIError):
    """Raised when multiple BIMI records are found"""


class _SPFGrammar(Grammar):
    """Defines Pyleri grammar for SPF records"""
    version_tag = Regex(SPF_VERSION_TAG_REGEX_STRING)
    mechanism = Regex(SPF_MECHANISM_REGEX_STRING, IGNORECASE)
    START = Sequence(version_tag, Repeat(mechanism))


class _DMARCGrammar(Grammar):
    """Defines Pyleri grammar for DMARC records"""
    version_tag = Regex(DMARC_VERSION_REGEX_STRING, IGNORECASE)
    tag_value = Regex(DMARC_TAG_VALUE_REGEX_STRING, IGNORECASE)
    START = Sequence(version_tag, List(tag_value, delimiter=";", opt=True))


class _BIMIGrammar(Grammar):
    """Defines Pyleri grammar for BIMI records"""
    version_tag = Regex(BIMI_VERSION_REGEX_STRING, IGNORECASE)
    tag_value = Regex(BIMI_TAG_VALUE_REGEX_STRING, IGNORECASE)
    START = Sequence(version_tag, List(tag_value, delimiter=";", opt=True))


tag_values = OrderedDict(adkim=OrderedDict(name="DKIM Alignment Mode",
                                           default="r",
                                           description='In relaxed mode, '
                                                       'the Organizational '
                                                       'Domains of both the '
                                                       'DKIM-authenticated '
                                                       'signing domain (taken '
                                                       'from the value of the '
                                                       '"d=" tag in the '
                                                       'signature) and that '
                                                       'of the RFC 5322 '
                                                       'From domain '
                                                       'must be equal if the '
                                                       'identifiers are to be '
                                                       'considered aligned.'),
                         aspf=OrderedDict(name="SPF alignment mode",
                                          default="r",
                                          description='In relaxed mode, '
                                                      'the SPF-authenticated '
                                                      'domain and RFC5322 '
                                                      'From domain must have '
                                                      'the same '
                                                      'Organizational Domain. '
                                                      'In strict mode, only '
                                                      'an exact DNS domain '
                                                      'match is considered to '
                                                      'produce Identifier '
                                                      'Alignment.'),
                         fo=OrderedDict(name="Failure Reporting Options",
                                        default="0",
                                        description='Provides requested '
                                                    'options for generation '
                                                    'of failure reports. '
                                                    'Report generators MAY '
                                                    'choose to adhere to the '
                                                    'requested options. '
                                                    'This tag\'s content '
                                                    'MUST be ignored if '
                                                    'a "ruf" tag (below) is '
                                                    'not also specified. '
                                                    'The value of this tag is '
                                                    'a colon-separated list '
                                                    'of characters that '
                                                    'indicate failure '
                                                    'reporting options.',
                                        values={
                                            "0": 'Generate a DMARC failure '
                                                 'report if all underlying '
                                                 'authentication mechanisms '
                                                 'fail to produce an aligned '
                                                 '"pass" result.',
                                            "1": 'Generate a DMARC failure '
                                                 'report if any underlying '
                                                 'authentication mechanism '
                                                 'produced something other '
                                                 'than an aligned '
                                                 '"pass" result.',
                                            "d": 'Generate a DKIM failure '
                                                 'report if the message had '
                                                 'a signature that failed '
                                                 'evaluation, regardless of '
                                                 'its alignment. DKIM-'
                                                 'specific reporting is '
                                                 'described in AFRF-DKIM.',
                                            "s": 'Generate an SPF failure '
                                                 'report if the message '
                                                 'failed SPF evaluation, '
                                                 'regardless of its alignment.'
                                                 ' SPF-specific reporting is '
                                                 'described in AFRF-SPF'
                                        }
                                        ),
                         p=OrderedDict(name="Requested Mail Receiver Policy",
                                       description='Specifies the policy to '
                                                   'be enacted by the '
                                                   'Receiver at the '
                                                   'request of the '
                                                   'Domain Owner. The '
                                                   'policy applies to '
                                                   'the domain and to its '
                                                   'subdomains, unless '
                                                   'subdomain policy '
                                                   'is explicitly described '
                                                   'using the "sp" tag.',
                                       values={
                                           "none": 'The Domain Owner requests '
                                                   'no specific action be '
                                                   'taken regarding delivery '
                                                   'of messages.',
                                           "quarantine": 'The Domain Owner '
                                                         'wishes to have '
                                                         'email that fails '
                                                         'the DMARC mechanism '
                                                         'check be treated by '
                                                         'Mail Receivers as '
                                                         'suspicious. '
                                                         'Depending on the '
                                                         'capabilities of the '
                                                         'MailReceiver, '
                                                         'this can mean '
                                                         '"place into spam '
                                                         'folder", '
                                                         '"scrutinize '
                                                         'with additional '
                                                         'intensity", and/or '
                                                         '"flag as '
                                                         'suspicious".',
                                           "reject": 'The Domain Owner wishes '
                                                     'for Mail Receivers to '
                                                     'reject '
                                                     'email that fails the '
                                                     'DMARC mechanism check. '
                                                     'Rejection SHOULD '
                                                     'occur during the SMTP '
                                                     'transaction.'
                                       }
                                       ),
                         pct=OrderedDict(name="Percentage",
                                         default=100,
                                         description='Integer percentage of '
                                                     'messages from the '
                                                     'Domain Owner\'s '
                                                     'mail stream to which '
                                                     'the DMARC policy is to '
                                                     'be applied. '
                                                     'However, this '
                                                     'MUST NOT be applied to '
                                                     'the DMARC-generated '
                                                     'reports, all of which '
                                                     'must be sent and '
                                                     'received unhindered. '
                                                     'The purpose of the '
                                                     '"pct" tag is to allow '
                                                     'Domain Owners to enact '
                                                     'a slow rollout of '
                                                     'enforcement of the '
                                                     'DMARC mechanism.'
                                         ),
                         rf=OrderedDict(name="Report Format",
                                        default="afrf",
                                        description='A list separated by '
                                                    'colons of one or more '
                                                    'report formats as '
                                                    'requested by the '
                                                    'Domain Owner to be '
                                                    'used when a message '
                                                    'fails both SPF and DKIM '
                                                    'tests to report details '
                                                    'of the individual '
                                                    'failure. Only "afrf" '
                                                    '(the auth-failure report '
                                                    'type) is currently '
                                                    'supported in the '
                                                    'DMARC standard.',
                                        values={
                                            "afrf": ' "Authentication Failure '
                                                    'Reporting Using the '
                                                    'Abuse Reporting Format", '
                                                    'RFC 6591, April 2012,'
                                                    '<https://www.rfc-'
                                                    'editor.org/info/rfc6591>'
                                        }
                                        ),
                         ri=OrderedDict(name="Report Interval",
                                        default=86400,
                                        description='Indicates a request to '
                                                    'Receivers to generate '
                                                    'aggregate reports '
                                                    'separated by no more '
                                                    'than the requested '
                                                    'number of seconds. '
                                                    'DMARC implementations '
                                                    'MUST be able to provide '
                                                    'daily reports and '
                                                    'SHOULD be able to '
                                                    'provide hourly reports '
                                                    'when requested. '
                                                    'However, anything other '
                                                    'than a daily report is '
                                                    'understood to '
                                                    'be accommodated on a '
                                                    'best-effort basis.'
                                        ),
                         rua=OrderedDict(name="Aggregate Feedback Addresses",
                                         description=' A comma-separated list '
                                                     'of DMARC URIs to which '
                                                     'aggregate feedback '
                                                     'is to be sent.'
                                         ),
                         ruf=OrderedDict(name="Forensic Feedback Addresses",
                                         description=' A comma-separated list '
                                                     'of DMARC URIs to which '
                                                     'forensic feedback '
                                                     'is to be sent.'
                                         ),
                         sp=OrderedDict(name="Subdomain Policy",
                                        description='Indicates the policy to '
                                                    'be enacted by the '
                                                    'Receiver at the request '
                                                    'of the Domain Owner. '
                                                    'It applies only to '
                                                    'subdomains of the '
                                                    'domain queried, and not '
                                                    'to the domain itself. '
                                                    'Its syntax is identical '
                                                    'to that of the "p" tag '
                                                    'defined above. If '
                                                    'absent, the policy '
                                                    'specified by the "p" '
                                                    'tag MUST be applied '
                                                    'for subdomains.'
                                        ),
                         v=OrderedDict(name="Version",
                                       description='Identifies the record '
                                                   'retrieved as a DMARC '
                                                   'record. It MUST have the '
                                                   'value of "DMARC1". The '
                                                   'value of this tag MUST '
                                                   'match precisely; if it '
                                                   'does not or it is absent, '
                                                   'the entire retrieved '
                                                   'record MUST be ignored. '
                                                   'It MUST be the first '
                                                   'tag in the list.')
                         )

spf_qualifiers = {
    "": "pass",
    "?": "neutral",
    "+": "pass",
    "-": "fail",
    "~": "softfail"
}


bimi_tags = OrderedDict(
    v=OrderedDict(name="Version",
                  description='Identifies the record '
                              'retrieved as a BIMI '
                              'record. It MUST have the '
                              'value of "BIMI1". The '
                              'value of this tag MUST '
                              'match precisely; if it '
                              'does not or it is absent, '
                              'the entire retrieved '
                              'record MUST be ignored. '
                              'It MUST be the first '
                              'tag in the list.')
)


def get_base_domain(domain: str) -> str:
    """
    Gets the base domain name for the given domain

    .. note::
        Results are based on a list of public domain suffixes at
        https://publicsuffix.org/list/public_suffix_list.dat.

    Args:
        domain (str): A domain or subdomain

    Returns:
        str: The base domain of the given domain

    """

    psl = publicsuffixlist.PublicSuffixList()
    domain = domain.lower()
    return psl.privatesuffix(domain) or domain


def _query_dns(domain: str, record_type: str, nameservers: list[str]=None,
               resolver:dns.resolver.Resolver=None,
               timeout: float=2.0, cache: ExpiringDict=None) -> list[str]:
    """
    Queries DNS

    Args:
        domain (str): The domain or subdomain to query about
        record_type (str): The record type to query for
        nameservers (list): A list of one or more nameservers to use
        resolver (dns.resolver.Resolver): A resolver object to use for DNS
                                          requests
        timeout (float): Sets the DNS timeout in seconds
        cache (ExpiringDict): Cache storage

    Returns:
        list: A list of answers
    """
    domain = domain.lower()
    record_type = record_type.upper()
    cache_key = f"{domain}_{record_type}"
    if cache is None:
        cache = DNS_CACHE
    if type(cache) is ExpiringDict:
        records = cache.get(cache_key)
        if records:
            return records
    if not resolver:
        resolver = dns.resolver.Resolver()
        timeout = float(timeout)
        if nameservers is not None:
            resolver.nameservers = nameservers
        resolver.timeout = timeout
        resolver.lifetime = timeout
    if record_type == "TXT":
        resource_records = list(map(
            lambda r: r.strings,
            resolver.resolve(domain, record_type, lifetime=timeout)))
        _resource_record = [
            resource_record[0][:0].join(resource_record)
            for resource_record in resource_records if resource_record]
        records = [r.decode() for r in _resource_record]
    else:
        records = list(map(
            lambda r: r.to_text().replace('"', '').rstrip("."),
            resolver.resolve(domain, record_type, lifetime=timeout)))
    if type(cache) is ExpiringDict:
        cache[cache_key] = records

    return records


def _get_nameservers(domain: str, nameservers: list[str]=None,
                     resolver: dns.resolver.Resolver=None,
                     timeout: float=2.0) -> list[OrderedDict]:
    """
    Queries DNS for a list of nameservers

    Args:
        domain (str): A domain name
        nameservers (list): A list of nameservers to query
        resolver (dns.resolver.Resolver): A resolver object to use for DNS
                                          requests
        timeout (float): number of seconds to wait for an answer from DNS

    Returns:
        list: A list of ``OrderedDicts``; each containing a ``preference``
                        integer and a ``hostname``

    Raises:
        :exc:`checkdmarc.DNSException`

    """
    answers = []
    try:

        answers = _query_dns(domain, "NS", nameservers=nameservers,
                             resolver=resolver, timeout=timeout)
    except dns.resolver.NXDOMAIN:
        raise DNSExceptionNXDOMAIN(
            f"The domain {domain} does not exist")
    except dns.resolver.NoAnswer:
        pass
    except Exception as error:
        raise DNSException(error)
    return answers


def _get_mx_hosts(domain: str, nameservers: list[str]=None,
                  resolver: dns.resolver.Resolver=None,
                  timeout: float=2.0) -> list[OrderedDict]:
    """
    Queries DNS for a list of Mail Exchange hosts

    Args:
        domain (str): A domain name
        nameservers (list): A list of nameservers to query
        resolver (dns.resolver.Resolver): A resolver object to use for DNS
                                          requests
        timeout (float): number of seconds to wait for an answer from DNS

    Returns:
        list: A list of ``OrderedDicts``; each containing a ``preference``
                        integer and a ``hostname``

    Raises:
        :exc:`checkdmarc.DNSException`

    """
    hosts = []
    try:
        logging.debug(f"Checking for MX records on {domain}")
        answers = _query_dns(domain, "MX", nameservers=nameservers,
                             resolver=resolver, timeout=timeout)
        for record in answers:
            record = record.split(" ")
            preference = int(record[0])
            hostname = record[1].rstrip(".").strip().lower()
            hosts.append(OrderedDict(
                [("preference", preference), ("hostname", hostname)]))
        hosts = sorted(hosts, key=lambda h: (h["preference"], h["hostname"]))
    except dns.resolver.NXDOMAIN:
        raise DNSExceptionNXDOMAIN(
            f"The domain {domain} does not exist")
    except dns.resolver.NoAnswer:
        pass
    except Exception as error:
        raise DNSException(error)
    return hosts


def _get_a_records(domain: str, nameservers: list[str]=None,
                   resolver: dns.resolver.Resolver=None,
                   timeout: float=2.0) -> list[str]:
    """
    Queries DNS for A and AAAA records

    Args:
        domain (str): A domain name
        nameservers (list): A list of nameservers to query
        resolver (dns.resolver.Resolver): A resolver object to use for DNS
                                          requests
        timeout (float): number of seconds to wait for an answer from DNS

    Returns:
        list: A sorted list of IPv4 and IPv6 addresses

    Raises:
        :exc:`checkdmarc.DNSException`

    """
    qtypes = ["A", "AAAA"]
    addresses = []
    for qt in qtypes:
        try:
            addresses += _query_dns(domain, qt, nameservers=nameservers,
                                    resolver=resolver, timeout=timeout)
        except dns.resolver.NXDOMAIN:
            raise DNSExceptionNXDOMAIN(f"The domain {domain} does not exist")
        except dns.resolver.NoAnswer:
            # Sometimes a domain will only have A or AAAA records, but not both
            pass
        except Exception as error:
            raise DNSException(error)

    addresses = sorted(addresses)
    return addresses


def _get_reverse_dns(ip_address: str, nameservers: list[str]=None,
                     resolver: dns.resolver.Resolver=None,
                     timeout: float=2.0) -> list[str]:
    """
    Queries for an IP addresses reverse DNS hostname(s)

    Args:
        ip_address (str): An IPv4 or IPv6 address
        nameservers (list): A list of nameservers to query
        resolver (dns.resolver.Resolver): A resolver object to use for DNS
                                          requests
        timeout (float): number of seconds to wait for an answer from DNS

    Returns:
        list: A list of reverse DNS hostnames

    Raises:
        :exc:`checkdmarc.DNSException`

    """
    try:
        name = str(dns.reversename.from_address(ip_address))
        hostnames = _query_dns(name, "PTR", nameservers=nameservers,
                               resolver=resolver, timeout=timeout)
    except dns.resolver.NXDOMAIN:
        return []
    except Exception as error:
        raise DNSException(error)

    return hostnames


def _get_txt_records(domain: str, nameservers: list[str]=None,
                     resolver: dns.resolver.Resolver=None,
                     timeout: float=2.0) -> list[str]:
    """
    Queries DNS for TXT records

    Args:
        domain (str): A domain name
        nameservers (list): A list of nameservers to query
        resolver (dns.resolver.Resolver): A resolver object to use for DNS
                                          requests
        timeout (float): number of seconds to wait for an answer from DNS

    Returns:
        list: A list of TXT records

     Raises:
        :exc:`checkdmarc.DNSException`

    """
    try:
        records = _query_dns(domain, "TXT", nameservers=nameservers,
                             resolver=resolver, timeout=timeout)
    except dns.resolver.NXDOMAIN:
        raise DNSExceptionNXDOMAIN(f"The domain {domain} does not exist")
    except dns.resolver.NoAnswer:
        raise DNSException(f"The domain {domain} does not have any TXT records")
    except Exception as error:
        raise DNSException(error)

    return records


def _query_dmarc_record(domain:str, nameservers: list[str]=None,
                        resolver: dns.resolver.Resolver=None,
                        timeout:float=2.0,
                        ignore_unrelated_records:bool=False
                        ) -> Union[str, None]:
    """
    Queries DNS for a DMARC record

    Args:
        domain (str): A domain name
        nameservers (list): A list of nameservers to query
        resolver (dns.resolver.Resolver): A resolver object to use for DNS
                                          requests
        timeout (float): number of seconds to wait for a record from DNS

    Returns:
        str: A record string or None
    """
    domain = domain.lower()
    target = f"_dmarc.{domain}"
    dmarc_record = None
    dmarc_record_count = 0
    unrelated_records = []
    dmarc_prefix = "v=DMARC1"

    try:
        records = _query_dns(target, "TXT", nameservers=nameservers,
                             resolver=resolver, timeout=timeout)
        for record in records:
            if record.startswith(dmarc_prefix):
                dmarc_record_count += 1
            elif record.strip().startswith("v=DMARC1"):
                raise DMARCRecordStartsWithWhitespace(
                    "Found a DMARC record that starts with whitespace. "
                    "Please remove the whitespace, as some implementations "
                    "may not process it correctly."
                )
            else:
                unrelated_records.append(record)

        if dmarc_record_count > 1:
            raise MultipleDMARCRecords(
                "Multiple DMARC policy records are not permitted - "
                "https://tools.ietf.org/html/rfc7489#section-6.6.3")
        if len(unrelated_records) > 0:
            if not ignore_unrelated_records:
                ur_str = "\n\n".join(unrelated_records)
                raise UnrelatedTXTRecordFoundAtDMARC(
                    "Unrelated TXT records were discovered. These should be "
                    "removed, as some receivers may not expect to find "
                    f"unrelated TXT records at {target}\n\n{ur_str}")
        dmarc_record = [record for record in records if record.startswith(
            dmarc_prefix)][0]

    except dns.resolver.NoAnswer:
        try:
            records = _query_dns(domain, "TXT",
                                 nameservers=nameservers, resolver=resolver,
                                 timeout=timeout)
            for record in records:
                if record.startswith("v=DMARC1"):
                    raise DMARCRecordInWrongLocation(
                        "The DMARC record must be located at "
                        f"{target}, not {domain}")
        except dns.resolver.NoAnswer:
            pass
        except dns.resolver.NXDOMAIN:
            raise DMARCRecordNotFound(
                f"The domain {0} does not exist".format(domain))
        except Exception as error:
            raise DMARCRecordNotFound(error)

    except (dns.resolver.NXDOMAIN, dns.resolver.NoAnswer):
        pass
    except DMARCRecordStartsWithWhitespace as error:
        raise error
    except Exception as error:
        raise DMARCRecordNotFound(error)

    return dmarc_record


def _query_bmi_record(domain: str, selector: str="default",
                      nameservers: list[str]=None,
                      resolver:dns.resolver.Resolver=None,
                      timeout: float=2.0):
    """
    Queries DNS for a BIMI record

    Args:
        domain (str): A domain name
        selector: the BIMI selector
        nameservers (list): A list of nameservers to query
        resolver (dns.resolver.Resolver): A resolver object to use for DNS
                                          requests
        timeout (float): number of seconds to wait for a record from DNS

    Returns:
        str: A record string or None
    """
    domain = domain.lower()
    target = f"{selector}._bimi.{domain}"
    bimi_record = None
    bmi_record_count = 0
    unrelated_records = []

    try:
        records = _query_dns(target, "TXT", nameservers=nameservers,
                             resolver=resolver, timeout=timeout)
        for record in records:
            if record.startswith("v=BIMI1"):
                bmi_record_count += 1
            else:
                unrelated_records.append(record)

        if bmi_record_count > 1:
            raise MultipleBIMIRecords(
                "Multiple BMI records are not permitted")
        if len(unrelated_records) > 0:
            ur_str = "\n\n".join(unrelated_records)
            raise UnrelatedTXTRecordFoundAtDMARC(
                "Unrelated TXT records were discovered. These should be "
                "removed, as some receivers may not expect to find "
                "unrelated TXT records "
                f"at {target}\n\n{ur_str}")
        bimi_record = records[0]

    except dns.resolver.NoAnswer:
        try:
            records = _query_dns(domain, "TXT",
                                 nameservers=nameservers, resolver=resolver,
                                 timeout=timeout)
            for record in records:
                if record.startswith("v=BIMI1"):
                    raise BIMIRecordInWrongLocation(
                        "The BIMI record must be located at "
                        f"{target}, not {domain}")
        except dns.resolver.NoAnswer:
            pass
        except dns.resolver.NXDOMAIN:
            raise BIMIRecordNotFound(
                f"The domain {domain} does not exist")
        except Exception as error:
            BIMIRecordNotFound(error)

    except (dns.resolver.NXDOMAIN, dns.resolver.NoAnswer):
        pass
    except Exception as error:
        raise BIMIRecordNotFound(error)

    return bimi_record


def query_dmarc_record(domain: str, nameservers:list[str]=None,
                       resolver:dns.resolver.Resolver=None,
                       timeout: float=2.0,
                       ignore_unrelated_records: bool=False) -> OrderedDict:
    """
    Queries DNS for a DMARC record

    Args:
        domain (str): A domain name
        nameservers (list): A list of nameservers to query
        resolver (dns.resolver.Resolver): A resolver object to use for DNS
                                          requests
        timeout (float): number of seconds to wait for a record from DNS
        ignore_unrelated_records (bool): Ignore unrelated TXT records

    Returns:
        OrderedDict: An ``OrderedDict`` with the following keys:
                     - ``record`` - the unparsed DMARC record string
                     - ``location`` - the domain where the record was found
                     - ``warnings`` - warning conditions found

     Raises:
        :exc:`checkdmarc.DMARCRecordNotFound`
        :exc:`checkdmarc.DMARCRecordInWrongLocation`
        :exc:`checkdmarc.MultipleDMARCRecords`
        :exc:`checkdmarc.SPFRecordFoundWhereDMARCRecordShouldBe`

    """
    logging.debug(f"Checking for a DMARC record on {domain}")
    warnings = []
    base_domain = get_base_domain(domain)
    location = domain.lower()
    record = _query_dmarc_record(
        domain, nameservers=nameservers,
        resolver=resolver, timeout=timeout,
        ignore_unrelated_records=ignore_unrelated_records)
    try:
        root_records = _query_dns(domain, "TXT",
                                  nameservers=nameservers, resolver=resolver,
                                  timeout=timeout)
        for root_record in root_records:
            if root_record.startswith("v=DMARC1"):
                warnings.append(f"DMARC record at root of {domain} "
                                "has no effect")
    except Exception:
        pass

    if record is None and domain != base_domain:
        record = _query_dmarc_record(base_domain, nameservers=nameservers,
                                     resolver=resolver, timeout=timeout)
        location = base_domain
    if record is None:
        raise DMARCRecordNotFound(
            "A DMARC record does not exist for this domain or its base domain")

    return OrderedDict([("record", record), ("location", location),
                        ("warnings", warnings)])


def query_bimi_record(domain: str, selector: str="default",
                      nameservers: list[str]=None,
                      resolver:dns.resolver.Resolver=None,
                      timeout:float=2.0) -> OrderedDict:
    """
    Queries DNS for a BIMI record

    Args:
        domain (str): A domain name
        selector (str): The BMI selector
        nameservers (list): A list of nameservers to query
        resolver (dns.resolver.Resolver): A resolver object to use for DNS
                                          requests
        timeout (float): number of seconds to wait for a record from DNS

    Returns:
        OrderedDict: An ``OrderedDict`` with the following keys:
                     - ``record`` - the unparsed DMARC record string
                     - ``location`` - the domain where the record was found
                     - ``warnings`` - warning conditions found

     Raises:
        :exc:`checkdmarc.BIMIRecordNotFound`
        :exc:`checkdmarc.BIMIRecordInWrongLocation`
        :exc:`checkdmarc.MultipleBIMIRecords`

    """
    logging.debug(f"Checking for a BIMI record on {domain}")
    warnings = []
    base_domain = get_base_domain(domain)
    location = domain.lower()
    record = _query_bmi_record(domain, selector=selector,
                               nameservers=nameservers, resolver=resolver,
                               timeout=timeout)
    try:
        root_records = _query_dns(domain, "TXT",
                                  nameservers=nameservers, resolver=resolver,
                                  timeout=timeout)
        for root_record in root_records:
            if root_record.startswith("v=BIMI1"):
                warnings.append(f"BIMI record at root of {domain} "
                                "has no effect")
    except Exception:
        pass

    if (record is None and domain != base_domain and selector != "default"):
        record = _query_bmi_record(base_domain,
                                   nameservers=nameservers, resolver=resolver,
                                   timeout=timeout)
        location = base_domain
    if record is None:
        raise BIMIRecordNotFound(
            "A BIMI record does not exist for this domain or its base domain")

    return OrderedDict([("record", record), ("location", location),
                        ("warnings", warnings)])


def get_dmarc_tag_description(
        tag:str,
        value: Union[str, list[str]]=None) -> OrderedDict:
    """
    Get the name, default value, and description for a DMARC tag, amd/or a
    description for a tag value

    Args:
        tag (str): A DMARC tag
        value: An optional value

    Returns:
        OrderedDict: An ``OrderedDict`` with the following keys:
                     - ``name`` - the tag name
                     - ``default``- the tag's default value
                     - ``description`` - A description of the tag or value
    """
    name = tag_values[tag]["name"]
    description = tag_values[tag]["description"]
    default = None
    allowed_values = None
    if "default" in tag_values[tag]:
        default = tag_values[tag]["default"]
    if type(value) is str and allowed_values and value in allowed_values:
        description = allowed_values[value]
    elif type(value) is list and allowed_values:
        new_description = ""
        for sub_value in value:
            if sub_value in allowed_values:
                value_description = allowed_values[sub_value]
                new_description += f"{sub_value}: {value_description}\n\n"
        new_description = new_description.strip()
        if new_description != "":
            description = new_description

    return OrderedDict(
        [("name", name), ("default", default), ("description", description)])


def parse_dmarc_report_uri(uri: str) -> OrderedDict:
    """
    Parses a DMARC Reporting (i.e. ``rua``/``ruf``) URI

    .. note::
        ``mailto`` is the only reporting URI scheme supported in DMARC1

    Args:
        uri: A DMARC URI

    Returns:
        OrderedDict: An ``OrderedDict`` of the URI's components:
                    - ``scheme``
                    - ``address``
                    - ``size_limit``
    Raises:
        :exc:`checkdmarc.InvalidDMARCReportURI`

    """
    uri = uri.strip()
    mailto_matches = MAILTO_REGEX.findall(uri)
    if len(mailto_matches) != 1:
        raise InvalidDMARCReportURI(
            (
                f"{uri} is not a valid DMARC report URI - please make "
                "sure that the URI begins with a schema such as mailto:"
            )
        )
    match = mailto_matches[0]
    scheme = match[0].lower()
    email_address = match[1]
    size_limit = match[2].lstrip("!")
    if size_limit == "":
        size_limit = None

    return OrderedDict([("scheme", scheme), ("address", email_address),
                        ("size_limit", size_limit)])


def check_wildcard_dmarc_report_authorization(
        domain: str,
        nameservers:list[str]=None,
        resolver: dns.resolver.Resolver=None,
        timeout=2.0) -> bool:
    """
    Checks for a wildcard DMARC report authorization record, e.g.:

    ::

      *._report.example.com IN TXT "v=DMARC1"

    Args:
        domain (str): The domain to check
        nameservers (list): A list of nameservers to query
        resolver (dns.resolver.Resolver): A resolver object to use for DNS
                                          requests
        timeout (float): number of seconds to wait for an answer from DNS

    Returns:
        bool: An indicator of the existence of a valid wildcard DMARC report
        authorization record
    """
    wildcard_target = f"*._report._dmarc.{domain}"
    dmarc_record_count = 0
    unrelated_records = []
    try:
        records = _query_dns(wildcard_target, "TXT",
                             nameservers=nameservers, resolver=resolver,
                             timeout=timeout)

        for record in records:
            if record.startswith("v=DMARC1"):
                dmarc_record_count += 1
            else:
                unrelated_records.append(record)

        if len(unrelated_records) > 0:
            ur_str = "\n\n".join(unrelated_records)
            raise UnrelatedTXTRecordFoundAtDMARC(
                "Unrelated TXT records were discovered. "
                "These should be removed, as some "
                "receivers may not expect to find unrelated TXT records "
                f"at {wildcard_target}\n\n{ur_str}")

        if dmarc_record_count < 1:
            return False
    except Exception:
        return False

    return True


def verify_dmarc_report_destination(source_domain: str, destination_domain:str,
                                    nameservers: list[str]=None,
                                    resolver:dns.resolver.Resolver=None,
                                    timeout: float=2.0) -> bool:
    """
      Checks if the report destination accepts reports for the source domain
      per RFC 7489, section 7.1

      Args:
          source_domain (str): The source domain
          destination_domain (str): The destination domain
          nameservers (list): A list of nameservers to query
          resolver (dns.resolver.Resolver): A resolver object to use for DNS
                                          requests
        timeout (float): number of seconds to wait for an answer from DNS

      Returns:
          bool: Indicates if the report domain accepts reports from the given
          domain

      Raises:
          :exc:`checkdmarc.UnverifiedDMARCURIDestination`
          :exc:`checkdmarc.UnrelatedTXTRecordFound`
      """

    source_domain = source_domain.lower()
    destination_domain = destination_domain.lower()

    if get_base_domain(source_domain) != get_base_domain(destination_domain):
        if check_wildcard_dmarc_report_authorization(destination_domain,
                                                     nameservers=nameservers,
                                                     resolver=resolver):
            return True
        target = f"{source_domain}._report._dmarc.{destination_domain}"
        message = f"{destination_domain} does not indicate that it accepts " \
                  f"DMARC reports about {source_domain} - " \
                  "Authorization record not found: " \
                  f'{source_domain}._report._dmarc.{destination_domain} " \
                    IN TXT "v=DMARC1"'
        dmarc_record_count = 0
        unrelated_records = []
        try:
            records = _query_dns(target, "TXT",
                                 nameservers=nameservers, resolver=resolver,
                                 timeout=timeout)

            for record in records:
                if record.startswith("v=DMARC1"):
                    dmarc_record_count += 1
                else:
                    unrelated_records.append(record)

            if len(unrelated_records) > 0:
                ur_str = "\n\n".join(unrelated_records)
                raise UnrelatedTXTRecordFoundAtDMARC(
                    "Unrelated TXT records were discovered. "
                    "These should be removed, as some "
                    "receivers may not expect to find unrelated TXT records "
                    f"at {target}\n\n{ur_str}")

            if dmarc_record_count < 1:
                return False
        except Exception:
            raise UnverifiedDMARCURIDestination(message)

    return True


def parse_dmarc_record(
        record: str, domain: str, parked: bool=False,
        include_tag_descriptions: bool=False,
        nameservers: list[str]=None,
        resolver:dns.resolver.Resolver=None,
        timeout: float=2.0,
        syntax_error_marker: str=SYNTAX_ERROR_MARKER) -> OrderedDict:
    """
    Parses a DMARC record

    Args:
        record (str): A DMARC record
        domain (str): The domain where the record is found
        parked (bool): Indicates if a domain is parked
        include_tag_descriptions (bool): Include descriptions in parsed results
        nameservers (list): A list of nameservers to query
        resolver (dns.resolver.Resolver): A resolver object to use for DNS
                                          requests
        timeout (float): number of seconds to wait for an answer from DNS
        syntax_error_marker (str): The maker for pointing out syntax errors

    Returns:
        OrderedDict: An ``OrderedDict`` with the following keys:
         - ``tags`` - An ``OrderedDict`` of DMARC tags

           - ``value`` - The DMARC tag value
           - ``explicit`` - ``bool``: A value is explicitly set
           - ``default`` - The tag's default value
           - ``description`` - A description of the tag/value

         - ``warnings`` - A ``list`` of warnings

         .. note::
            ``default`` and ``description`` are only included if
            ``include_tag_descriptions`` is set to ``True``

    Raises:
        :exc:`checkdmarc.DMARCSyntaxError`
        :exc:`checkdmarc.InvalidDMARCTag`
        :exc:`checkdmarc.InvalidDMARCTagValue`
        :exc:`checkdmarc.InvalidDMARCReportURI`
        :exc:`checkdmarc.UnverifiedDMARCURIDestination`
        :exc:`checkdmarc.UnrelatedTXTRecordFound`
        :exc:`checkdmarc.DMARCReportEmailAddressMissingMXRecords`

    """
    logging.debug(f"Parsing the DMARC record for {domain}")
    spf_in_dmarc_error_msg = "Found a SPF record where a DMARC record " \
                             "should be; most likely, the _dmarc " \
                             "subdomain record does not actually exist, " \
                             "and the request for TXT records was " \
                             "redirected to the base domain"
    warnings = []
    record = record.strip('"')
    if record.lower().startswith("v=spf1"):
        raise SPFRecordFoundWhereDMARCRecordShouldBe(spf_in_dmarc_error_msg)
    dmarc_syntax_checker = _DMARCGrammar()
    parsed_record = dmarc_syntax_checker.parse(record)
    if not parsed_record.is_valid:
        expecting = list(
            map(lambda x: str(x).strip('"'), list(parsed_record.expecting)))
        marked_record = (record[:parsed_record.pos] + syntax_error_marker +
                         record[parsed_record.pos:])
        expecting = " or ".join(expecting)
        raise DMARCSyntaxError(f"Error: Expected {expecting} at position " 
                               f"{parsed_record.pos} "
                               f"(marked with {syntax_error_marker}) in: "
                               f"{marked_record}")

    pairs = DMARC_TAG_VALUE_REGEX.findall(record)
    tags = OrderedDict()

    # Find explicit tags
    for pair in pairs:
        tags[pair[0].lower()] = OrderedDict(
            [("value", str(pair[1])), ("explicit", True)])

    # Include implicit tags and their defaults
    for tag in tag_values.keys():
        if tag not in tags and "default" in tag_values[tag]:
            tags[tag] = OrderedDict(
                [("value", tag_values[tag]["default"]), ("explicit", False)])
    if "p" not in tags:
        raise DMARCSyntaxError(
            'The record is missing the required policy ("p") tag')
    tags["p"]["value"] = tags["p"]["value"].lower()
    if "sp" not in tags:
        tags["sp"] = OrderedDict([("value", tags["p"]["value"]),
                                  ("explicit", False)])
    if list(tags.keys())[1] != "p":
        raise DMARCSyntaxError("the p tag must immediately follow the v tag")
    tags["v"]["value"] = tags["v"]["value"].upper()
    # Validate tag values
    for tag in tags:
        if tag not in tag_values:
            raise InvalidDMARCTag(f"{tag} is not a valid DMARC tag")
        tag_value = tags[tag]["value"]
        allowed_values = None
        if "values" in tag_values[tag]:
            allowed_values = tag_values[tag]["values"]
        if tag == "fo":
            tag_value = tag_value.split(":")
            if "0" in tag_value and "1" in tag_value:
                warnings.append("Including 0 and 1 fo tag values is redundant")
            for value in tag_value:
                if value not in allowed_values:
                    raise InvalidDMARCTagValue(
                        f"{value} is not a valid option for the DMARC fo tag")
        elif tag == "rf":
            tag_value = tag_value.lower().split(":")
            for value in tag_value:
                if value not in allowed_values:
                    raise InvalidDMARCTagValue(
                        f"{value} is not a valid option for the DMARC "
                        "rf tag")

        elif allowed_values and tag_value not in allowed_values:
            allowed_values_str = ",".join(allowed_values)
            raise InvalidDMARCTagValue(
                f"Tag {tag} must have one of the following values: "
                f"{allowed_values_str} - not {tags[tag]['value']}")

    try:
        tags["pct"]["value"] = int(tags["pct"]["value"])
    except ValueError:
        raise InvalidDMARCTagValue(
            "The value of the pct tag must be an integer")

    try:
        tags["ri"]["value"] = int(tags["ri"]["value"])
    except ValueError:
        raise InvalidDMARCTagValue(
            "The value of the ri tag must be an integer")

    if "rua" in tags:
        parsed_uris = []
        uris = tags["rua"]["value"].split(",")
        for uri in uris:
            try:
                uri = parse_dmarc_report_uri(uri)
                parsed_uris.append(uri)
                email_address = uri["address"]
                email_domain = email_address.split("@")[-1]
                if email_domain.lower() != domain:
                    verify_dmarc_report_destination(domain, email_domain,
                                                    nameservers=nameservers,
                                                    resolver=resolver,
                                                    timeout=timeout)
                try:
                    _get_mx_hosts(email_domain, nameservers=nameservers,
                                  resolver=resolver, timeout=timeout)
                except _DMARCWarning:
                    raise DMARCReportEmailAddressMissingMXRecords(
                        "The domain for rua email address "
                        f"{email_address} has no MX records"
                    )
                except DNSException as warning:
                    raise DMARCReportEmailAddressMissingMXRecords(
                        "Failed to retrieve MX records for the domain of "
                        "rua email address "
                        f"{email_address} - {warning}")
            except _DMARCWarning as warning:
                warnings.append(str(warning))

        tags["rua"]["value"] = parsed_uris
        if len(parsed_uris) > 2:
            warnings.append(str(_DMARCBestPracticeWarning(
                "Some DMARC reporters might not send to more than two rua URIs"
            )))
    else:
        warnings.append(str(_DMARCBestPracticeWarning(
            "rua tag (destination for aggregate reports) not found")))

    if "ruf" in tags.keys():
        parsed_uris = []
        uris = tags["ruf"]["value"].split(",")
        for uri in uris:
            try:
                uri = parse_dmarc_report_uri(uri)
                parsed_uris.append(uri)
                email_address = uri["address"]
                email_domain = email_address.split("@")[-1]
                if email_domain.lower() != domain:
                    verify_dmarc_report_destination(domain, email_domain,
                                                    nameservers=nameservers,
                                                    resolver=resolver,
                                                    timeout=timeout)
                try:
                    _get_mx_hosts(email_domain, nameservers=nameservers,
                                  resolver=resolver, timeout=timeout)
                except _SPFWarning:
                    raise DMARCReportEmailAddressMissingMXRecords(
                        "The domain for ruf email address "
                        f"{email_address} has no MX records"
                    )
                except DNSException as warning:
                    raise DMARCReportEmailAddressMissingMXRecords(
                        "Failed to retrieve MX records for the domain of "
                        "ruf email address "
                        f"{email_address} - {warning}"
                    )

            except _DMARCWarning as warning:
                warnings.append(str(warning))

        tags["ruf"]["value"] = parsed_uris
        if len(parsed_uris) > 2:
            warnings.append(str(_DMARCBestPracticeWarning(
                "Some DMARC reporters might not send to more than two ruf URIs"
            )))

    if tags["pct"]["value"] < 0 or tags["pct"]["value"] > 100:
        warnings.append(str(InvalidDMARCTagValue(
            "pct value must be an integer between 0 and 100")))
    elif tags["pct"]["value"] < 100:
        warning_msg = "pct value is less than 100. This leads to " \
                      "inconsistent and unpredictable policy " \
                      "enforcement. Consider using p=none to " \
                      "monitor results instead"
        warnings.append(str(_DMARCBestPracticeWarning(warning_msg)))
    if parked and tags["p"] != "reject":
        warning_msg = "Policy (p=) should be reject for parked domains"
        warnings.append(str(_DMARCBestPracticeWarning(warning_msg)))
    if parked and tags["sp"] != "reject":
        warning_msg = "Subdomain policy (sp=) should be reject for " \
                      "parked domains"
        warnings.append(str(_DMARCBestPracticeWarning(warning_msg)))

    # Add descriptions if requested
    if include_tag_descriptions:
        for tag in tags:
            details = get_dmarc_tag_description(tag, tag_value)
            tags[tag]["name"] = details["name"]
            if details["default"]:
                tags[tag]["default"] = details["default"]
            tags[tag]["description"] = details["description"]

    return OrderedDict([("tags", tags), ("warnings", warnings)])


def get_dmarc_record(domain: str,
                     include_tag_descriptions: bool=False,
                     nameservers: list[str]=None,
                     resolver: dns.resolver.Resolver=None,
                     timeout: float=2.0) -> OrderedDict:
    """
    Retrieves a DMARC record for a domain and parses it

    Args:
        domain (str): A domain name
        include_tag_descriptions (bool): Include descriptions in parsed results
        nameservers (list): A list of nameservers to query
        resolver (dns.resolver.Resolver): A resolver object to use for DNS
                                          requests
        timeout (float): number of seconds to wait for an answer from DNS

    Returns:
        OrderedDict: An ``OrderedDict`` with the following keys:
         - ``record`` - The DMARC record string
         - ``location`` -  Where the DMARC was found
         - ``parsed`` - See :meth:`checkdmarc.parse_dmarc_record`

     Raises:
        :exc:`checkdmarc.DMARCRecordNotFound`
        :exc:`checkdmarc.DMARCRecordInWrongLocation`
        :exc:`checkdmarc.MultipleDMARCRecords`
        :exc:`checkdmarc.SPFRecordFoundWhereDMARCRecordShouldBe`
        :exc:`checkdmarc.UnverifiedDMARCURIDestination`
        :exc:`checkdmarc.DMARCSyntaxError`
        :exc:`checkdmarc.InvalidDMARCTag`
        :exc:`checkdmarc.InvalidDMARCTagValue`
        :exc:`checkdmarc.InvalidDMARCReportURI`
        :exc:`checkdmarc.UnverifiedDMARCURIDestination`
        :exc:`checkdmarc.UnrelatedTXTRecordFound`
        :exc:`checkdmarc.DMARCReportEmailAddressMissingMXRecords`
    """
    query = query_dmarc_record(domain, nameservers=nameservers,
                               resolver=resolver, timeout=timeout)

    tag_descriptions = include_tag_descriptions

    tags = parse_dmarc_record(query["record"], query["location"],
                              include_tag_descriptions=tag_descriptions,
                              nameservers=nameservers, resolver=resolver,
                              timeout=timeout)

    return OrderedDict([("record",
                         query["record"]),
                        ("location", query["location"]),
                        ("parsed", tags)])


def query_spf_record(domain: str,
                     nameservers: list[str]=None,
                     resolver: dns.resolver.Resolver=None,
                     timeout: float=2.0) -> OrderedDict:
    """
    Queries DNS for an SPF record

    Args:
        domain (str): A domain name
        nameservers (list): A list of nameservers to query
        resolver (dns.resolver.Resolver): A resolver object to use for DNS
                                          requests
        timeout (float): number of seconds to wait for an answer from DNS

    Returns:
        OrderedDict: An ``OrderedDict`` with the following keys:
         - ``record`` - The SPF record string
         - ``warnings`` - A ``list`` of warnings

    Raises:
        :exc:`checkdmarc.SPFRecordNotFound`
    """
    logging.debug(f"Checking for a SPF record on {domain}")
    warnings = []
    spf_type_records = []
    spf_txt_records = []
    try:
        spf_type_records += _query_dns(domain, "SPF", nameservers=nameservers,
                                       resolver=resolver, timeout=timeout)
    except (dns.resolver.NoAnswer, Exception):
        pass

    if len(spf_type_records) > 0:
        message = "SPF type DNS records found. Use of DNS Type SPF has been " \
                  "removed in the standards " \
                  "track version of SPF, RFC 7208. These records should " \
                  "be removed and replaced with TXT records: " \
                  f"{','.join(spf_type_records)}"
        warnings.append(message)
    warnings_str = ""
    if len(warnings) > 0:
        warnings_str = f". {' '.join(warnings)}"
    try:
        answers = _query_dns(domain, "TXT", nameservers=nameservers,
                             resolver=resolver, timeout=timeout)
        spf_record = None
        for record in answers:
            if record.startswith("v=spf1"):
                spf_txt_records.append(record)
        if len(spf_txt_records) > 1:
            raise MultipleSPFRTXTRecords(
                f"{domain} has multiple SPF TXT records{warnings_str}")
        elif len(spf_txt_records) == 1:
            spf_record = spf_txt_records[0]
        if spf_record is None:
            raise SPFRecordNotFound(
<<<<<<< HEAD
                f"{domain} does not have a SPF TXT record{warnings_str}")
=======
                "{0} does not have a SPF TXT record{1}".format(
                    domain, warnings_str),
                domain)
>>>>>>> befbe44c
    except dns.resolver.NoAnswer:
        message = "{0} does not have a SPF TXT record{1}".format(
            domain, warnings_str
        )

        raise SPFRecordNotFound(
<<<<<<< HEAD
            f"{domain} does not have a SPF TXT record {warnings_str}")
    except dns.resolver.NXDOMAIN:
        raise SPFRecordNotFound(f"The domain {domain} does not exist")
=======
            message,
            domain)
    except dns.resolver.NXDOMAIN:
        raise SPFRecordNotFound(
            "The domain {0} does not exist".format(domain),
            domain
        )
>>>>>>> befbe44c
    except Exception as error:
        raise SPFRecordNotFound(error, domain)

    return OrderedDict([("record", spf_record), ("warnings", warnings)])


def parse_spf_record(
        record: str, domain: str,
        parked: bool=False, seen: bool=None,
        nameservers: list[str]=None,
        resolver: dns.resolver.Resolver=None,
        recursion: OrderedDict=None, 
        timeout: float=2.0,
        syntax_error_marker: str=SYNTAX_ERROR_MARKER) -> OrderedDict:
    """
    Parses an SPF record, including resolving ``a``, ``mx``, and ``include``
    mechanisms

    Args:
        record (str): An SPF record
        domain (str): The domain that the SPF record came from
        parked (bool): indicated if a domain has been parked
        seen (list): A list of domains seen in past loops
        nameservers (list): A list of nameservers to query
        resolver (dns.resolver.Resolver): A resolver object to use for DNS
                                          requests
        recursion (OrderedDict): Results from a previous call
        timeout (float): number of seconds to wait for an answer from DNS
        syntax_error_marker (str): The maker for pointing out syntax errors

    Returns:
        OrderedDict: An ``OrderedDict`` with the following keys:
         - ``dns_lookups`` - Number of DNS lookups required by the record
         - ``parsed`` - An ``OrderedDict`` of a parsed SPF record values
         - ``warnings`` - A ``list`` of warnings

    Raises:
        :exc:`checkdmarc.SPFIncludeLoop`
        :exc:`checkdmarc.SPFRedirectLoop`
        :exc:`checkdmarc.SPFSyntaxError`
        :exc:`checkdmarc.SPFTooManyDNSLookups`
    """
    logging.debug(f"Parsing the SPF record on {domain}")
    lookup_mechanisms = ["a", "mx", "include", "exists", "redirect"]
    if seen is None:
        seen = [domain]
    if recursion is None:
        recursion = [domain]
    record = record.replace('" ', '').replace('"', '')
    warnings = []
    spf_syntax_checker = _SPFGrammar()
    if parked:
        correct_record = "v=spf1 -all"
        if record != correct_record:
            warnings.append("The SPF record for parked domains should be: "
                            f"{correct_record} not: {record}")
    if len(AFTER_ALL_REGEX.findall(record)) > 0:
        warnings.append("Any text after the all mechanism is ignored")
        record = AFTER_ALL_REGEX.sub("all", record)
    parsed_record = spf_syntax_checker.parse(record)
    if not parsed_record.is_valid:
        pos = parsed_record.pos
        expecting = list(
            map(lambda x: str(x).strip('"'), list(parsed_record.expecting)))
        expecting = " or ".join(expecting)
        marked_record = record[:pos] + syntax_error_marker + record[pos:]
        raise SPFSyntaxError(
            f"{domain}: Expected {expecting} at position {pos} "
            f"(marked with {syntax_error_marker}) in: {marked_record}")
    matches = SPF_MECHANISM_REGEX.findall(record.lower())
    parsed = OrderedDict([("pass", []),
                          ("neutral", []),
                          ("softfail", []),
                          ("fail", []),
                          ("include", []),
                          ("redirect", None),
                          ("exp", None),
                          ("all", "neutral")])

    lookup_mechanism_count = 0
    void_lookup_mechanism_count = 0
    for match in matches:
        mechanism = match[1].lower()
        if mechanism in lookup_mechanisms:
            lookup_mechanism_count += 1
    if lookup_mechanism_count > 10:
        raise SPFTooManyDNSLookups(
            "Parsing the SPF record requires "
            f"{lookup_mechanism_count}/10 maximum DNS lookups - "
            "https://tools.ietf.org/html/rfc7208#section-4.6.4",
            dns_lookups=lookup_mechanism_count)

    for match in matches:
        result = spf_qualifiers[match[0]]
        mechanism = match[1]
        value = match[2]

        try:
            if mechanism == "ip4":
                try:
                    if not isinstance(ipaddress.ip_network(value,
                                                           strict=False),
                                      ipaddress.IPv4Network):
                        raise SPFSyntaxError(f"{value} is not a valid ipv4  "
                                             "value. Looks like ipv6")
                except ValueError:
                    raise SPFSyntaxError(f"{value} is not a valid ipv4 value")
            elif mechanism == "ip6":
                try:
                    if not isinstance(ipaddress.ip_network(value,
                                                           strict=False),
                                      ipaddress.IPv6Network):
                        raise SPFSyntaxError(f"{value} is not a valid ipv6 "
                                             "value. Looks like ipv4")
                except ValueError:
                    raise SPFSyntaxError(f"{value} is not a valid ipv6 value")

            if mechanism == "a":
                if value == "":
                    value = domain
                a_records = _get_a_records(value, nameservers=nameservers,
                                           resolver=resolver, timeout=timeout)
                if len(a_records) == 0:
                    raise _SPFMissingRecords(
                        f"{value.lower()} does not have any A/AAAA records")
                for record in a_records:
                    parsed[result].append(OrderedDict(
                        [("value", record), ("mechanism", mechanism)]))
            elif mechanism == "mx":
                if value == "":
                    value = domain
                mx_hosts = _get_mx_hosts(value, nameservers=nameservers,
                                         resolver=resolver, timeout=timeout)
                if len(mx_hosts) == 0:
                    raise _SPFMissingRecords(
                        f"{value.lower()} does not have any MX records")
                if len(mx_hosts) > 10:
                    url = "https://tools.ietf.org/html/rfc7208#section-4.6.4"
                    raise SPFTooManyDNSLookups(
                        f"{value} has more than 10 MX records - {url}",
                        dns_lookups=len(mx_hosts))
                for host in mx_hosts:
                    hostname = host["hostname"]
                    parsed[result].append(OrderedDict(
                        [("value", hostname),
                         ("mechanism", mechanism)]))
            elif mechanism == "redirect":
                if value.lower() in recursion:
                    raise SPFRedirectLoop(f"Redirect loop: {value.lower()}")
                seen.append(value.lower())
                try:
                    redirect_record = query_spf_record(value,
                                                       nameservers=nameservers,
                                                       resolver=resolver,
                                                       timeout=timeout)
                    redirect_record = redirect_record["record"]
                    redirect = parse_spf_record(redirect_record, value,
                                                seen=seen,
                                                recursion=recursion + [
                                                    value.lower()],
                                                nameservers=nameservers,
                                                resolver=resolver,
                                                timeout=timeout)
                    lookup_mechanism_count += redirect["dns_lookups"]
                    void_lookup_mechanism_count += redirect["dns_void_lookups"]
                    if lookup_mechanism_count > 10:
                        raise SPFTooManyDNSLookups(
                            "Parsing the SPF record requires "
                            f"{lookup_mechanism_count}/10 maximum "
                            "DNS lookups - "
                            "https://tools.ietf.org/html/rfc7208"
                            "#section-4.6.4",
                            dns_lookups=lookup_mechanism_count)
                    if void_lookup_mechanism_count > 2:
                        raise SPFTooManyVoidDNSLookups(
                            "Parsing the SPF record has "
                            f"{void_lookup_mechanism_count}/2 maximum void "
                            "DNS lookups - "
                            "https://tools.ietf.org/html/rfc7208#section-4.6.4",
                            dns_void_lookups=void_lookup_mechanism_count)
                    parsed["redirect"] = OrderedDict(
                        [("domain", value), ("record", redirect_record),
                         ("dns_lookups", redirect["dns_lookups"]),
                         ("dns_void_lookups", redirect["dns_void_lookups"]),
                         ("parsed", redirect["parsed"]),
                         ("warnings", redirect["warnings"])])
                    warnings += redirect["warnings"]
                except DNSException as error:
                    if isinstance(error, DNSExceptionNXDOMAIN):
                        void_lookup_mechanism_count += 1
                    raise _SPFWarning(str(error))
            elif mechanism == "exp":
                parsed["exp"] = _get_txt_records(value)[0]
            elif mechanism == "all":
                parsed["all"] = result
            elif mechanism == "include":
                if value.lower() in recursion:
                    pointer = " -> ".join(recursion + [value.lower()])
                    raise SPFIncludeLoop(f"Include loop: {pointer}")
                if value.lower() in seen:
                    raise _SPFDuplicateInclude(
                        f"Duplicate include: {value.lower()}")
                seen.append(value.lower())
                if "%{" in value:
                    include = OrderedDict(
                        [("domain", value)])
                    parsed["include"].append(include)
                    continue
                try:
                    include_record = query_spf_record(value,
                                                      nameservers=nameservers,
                                                      resolver=resolver,
                                                      timeout=timeout)
                    include_record = include_record["record"]
                    include = parse_spf_record(include_record, value,
                                               seen=seen,
                                               recursion=recursion + [
                                                   value.lower()],
                                               nameservers=nameservers,
                                               resolver=resolver,
                                               timeout=timeout)
                    lookup_mechanism_count += include["dns_lookups"]
                    void_lookup_mechanism_count += include["dns_void_lookups"]
                    if lookup_mechanism_count > 10:
                        raise SPFTooManyDNSLookups(
                            "Parsing the SPF record requires "
                            f"{lookup_mechanism_count}/10 maximum "
                            "DNS lookups - "
                            "https://tools.ietf.org/html/rfc7208"
                            "#section-4.6.4",
                            dns_lookups=lookup_mechanism_count)
                    if void_lookup_mechanism_count > 2:
                        raise SPFTooManyVoidDNSLookups(
                            "Parsing the SPF record has "
                            f"{void_lookup_mechanism_count}/2 maximum void "
                            "DNS lookups - "
                            "https://tools.ietf.org/html/rfc7208#section-4.6.4",
                            dns_void_lookups=void_lookup_mechanism_count)
                    include = OrderedDict(
                        [("domain", value), ("record", include_record),
                         ("dns_lookups", include["dns_lookups"]),
                         ("dns_void_lookups", include["dns_void_lookups"]),
                         ("parsed", include["parsed"]),
                         ("warnings", include["warnings"])])
                    parsed["include"].append(include)
                    warnings += include["warnings"]

                except DNSException as error:
                    if isinstance(error, DNSExceptionNXDOMAIN):
                        void_lookup_mechanism_count += 1
                    raise _SPFWarning(str(error))
                except SPFRecordNotFound as error:
                    void_lookup_mechanism_count += 1
                    raise error
            elif mechanism == "ptr":
                parsed[result].append(
                    OrderedDict([("value", value), ("mechanism", mechanism)]))
                raise _SPFWarning("The ptr mechanism should not be used - "
                                  "https://tools.ietf.org/html/rfc7208"
                                  "#section-5.5")
            else:
                parsed[result].append(
                    OrderedDict([("value", value), ("mechanism", mechanism)]))

        except (_SPFWarning, DNSException) as warning:
            if isinstance(warning, (_SPFMissingRecords, DNSExceptionNXDOMAIN)):
                void_lookup_mechanism_count += 1
                if void_lookup_mechanism_count > 2:
                    raise SPFTooManyVoidDNSLookups(
                        "Parsing the SPF record has "
                        f"{void_lookup_mechanism_count}/2 maximum void DNS "
                        "lookups - "
                        "https://tools.ietf.org/html/rfc7208#section-4.6.4",
                        dns_void_lookups=void_lookup_mechanism_count)
            warnings.append(str(warning))
    return OrderedDict(
        [('dns_lookups', lookup_mechanism_count),
         ('dns_void_lookups', void_lookup_mechanism_count),
         ("parsed", parsed), ("warnings", warnings)])


def get_spf_record(domain: str, nameservers: list[str]=None,
                   resolver: dns.resolver.Resolver=None,
                   timeout: float=2.0) -> OrderedDict:
    """
    Retrieves and parses an SPF record

    Args:
        domain (str): A domain name
        nameservers (list): A list of nameservers to query
        resolver (dns.resolver.Resolver): A resolver object to use for DNS
                                          requests
        timeout (float): Number of seconds to wait for an answer from DNS

    Returns:
        OrderedDict: An SPF record parsed by result

    Raises:
        :exc:`checkdmarc.SPFRecordNotFound`
        :exc:`checkdmarc.SPFIncludeLoop`
        :exc:`checkdmarc.SPFRedirectLoop`
        :exc:`checkdmarc.SPFSyntaxError`
        :exc:`checkdmarc.SPFTooManyDNSLookups`

    """
    record = query_spf_record(domain, nameservers=nameservers,
                              resolver=resolver, timeout=timeout)
    record = record["record"]
    parsed_record = parse_spf_record(record, domain, nameservers=nameservers,
                                     resolver=resolver, timeout=timeout)
    parsed_record["record"] = record

    return parsed_record


@timeout_decorator.timeout(5, timeout_exception=SMTPError,
                           exception_message="Connection timed out")
def test_tls(hostname: str, ssl_context: SSLContext=None,
             cache: ExpiringDict=None) -> bool:
    """
    Attempt to connect to an SMTP server port 465 and validate TLS/SSL support

    Args:
        hostname (str): The hostname
        cache (ExpiringDict): Cache storage
        ssl_context (SSLContext): A SSL context

    Returns:
        bool: TLS supported
    """
    tls = False
    if cache:
        cached_result = cache.get(hostname)
        if cached_result is not None:
            if cached_result["error"] is not None:
                raise SMTPError(cached_result["error"])
            return cached_result["tls"]
    if ssl_context is None:
        ssl_context = create_default_context()
    logging.debug(f"Testing TLS/SSL on {hostname}")
    try:
        server = smtplib.SMTP_SSL(hostname, context=ssl_context)
        server.ehlo_or_helo_if_needed()
        tls = True
        try:
            server.quit()
            server.close()
        except Exception as e:
            logging.debug(e)
        finally:
            return tls

    except socket.gaierror:
        error = "DNS resolution failed"
        if cache:
            cache[hostname] = dict(tls=False, error=error)
        raise SMTPError(error)
    except ConnectionRefusedError:
        error = "Connection refused"
        if cache:
            cache[hostname] = dict(tls=False, error=error)
        raise SMTPError(error)
    except ConnectionResetError:
        error = "Connection reset"
        if cache:
            cache[hostname] = dict(tls=False, error=error)
        raise SMTPError(error)
    except ConnectionAbortedError:
        error = "Connection aborted"
        if cache:
            cache[hostname] = dict(tls=False, error=error)
        raise SMTPError(error)
    except TimeoutError:
        error = "Connection timed out"
        if cache:
            cache[hostname] = dict(tls=False, error=error)
        raise SMTPError(error)
    except BlockingIOError as e:
        error = e.__str__()
        if cache:
            cache[hostname] = dict(tls=False, error=error)
        raise SMTPError(error)
    except SSLError as e:
        error = f"SSL error: {e}"
        if cache:
            cache[hostname] = dict(tls=False, error=error)
        raise SMTPError(error)
    except smtplib.SMTPConnectError as e:
        message = e.__str__()
        error_code = int(message.lstrip("(").split(",")[0])
        if error_code == 554:
            message = " SMTP error code 554 - Not allowed"
        else:
            message = f" SMTP error code {error_code}"
        error = f"Could not connect: {message}"
        if cache:
            cache[hostname] = dict(tls=False, error=error)
        raise SMTPError(error)
    except smtplib.SMTPHeloError as e:
        error = f"HELO error: {e}"
        if cache:
            cache[hostname] = dict(tls=False, error=error)
        raise SMTPError(error)
    except smtplib.SMTPException as e:
        error = e.__str__()
        error_code = error.lstrip("(").split(",")[0]
        error = f"SMTP error code {error_code}"
        if cache:
            cache[hostname] = dict(tls=False, error=error)
        raise SMTPError(error)
    except OSError as e:
        error = e.__str__()
        if cache:
            cache[hostname] = dict(tls=False, error=error)
        raise SMTPError(error)
    except Exception as e:
        error = e.__str__()
        if cache:
            cache[hostname] = dict(tls=False, error=error)
        raise SMTPError(error)
    finally:
        if cache:
            cache[hostname] = dict(tls=tls, error=None)
        return tls


@timeout_decorator.timeout(5, timeout_exception=SMTPError,
                           exception_message="Connection timed out")
def test_starttls(hostname: str,
                  ssl_context: SSLContext=None,
                  cache: ExpiringDict=None) -> bool:
    """
    Attempt to connect to an SMTP server and validate STARTTLS support

    Args:
        hostname (str): The hostname
        cache (ExpiringDict): Cache storage
        ssl_context: A SSL context

    Returns:
        bool: STARTTLS supported
    """
    starttls = False
    if cache:
        cached_result = cache.get(hostname)
        if cached_result is not None:
            if cached_result["error"] is not None:
                raise SMTPError(cached_result["error"])
            return cached_result["starttls"]
    if ssl_context is None:
        ssl_context = create_default_context()
    logging.debug(f"Testing STARTTLS on {hostname}")
    try:
        server = smtplib.SMTP(hostname)
        server.ehlo_or_helo_if_needed()
        if server.has_extn("starttls"):
            server.starttls(context=ssl_context)
            server.ehlo()
            starttls = True
        try:
            server.quit()
            server.close()
        except Exception as e:
            logging.debug(e)
        finally:
            if cache:
                cache[hostname] = dict(starttls=starttls, error=None)
            return starttls

    except socket.gaierror:
        error = "DNS resolution failed"
        if cache:
            cache[hostname] = dict(starttls=False, error=error)
        raise SMTPError(error)
    except ConnectionRefusedError:
        error = "Connection refused"
        if cache:
            cache[hostname] = dict(starttls=False, error=error)
        raise SMTPError(error)
    except ConnectionResetError:
        error = "Connection reset"
        if cache:
            cache[hostname] = dict(starttls=False, error=error)
        raise SMTPError(error)
    except ConnectionAbortedError:
        error = "Connection aborted"
        if cache:
            cache[hostname] = dict(starttls=False, error=error)
        raise SMTPError(error)
    except TimeoutError:
        error = "Connection timed out"
        if cache:
            cache[hostname] = dict(starttls=False, error=error)
        raise SMTPError(error)
    except BlockingIOError as e:
        error = e.__str__()
        if cache:
            cache[hostname] = dict(starttls=False, error=error)
        raise SMTPError(error)
    except SSLError as e:
        error = f"SSL error: {e}"
        if cache:
            cache[hostname] = dict(starttls=False, error=error)
        raise SMTPError(error)
    except smtplib.SMTPConnectError as e:
        message = e.__str__()
        error_code = int(message.lstrip("(").split(",")[0])
        if error_code == 554:
            message = " SMTP error code 554 - Not allowed"
        else:
            message = f" SMTP error code {error_code}"
        error = f"Could not connect: {message}"
        if cache:
            cache[hostname] = dict(starttls=False, error=error)
        raise SMTPError(error)
    except smtplib.SMTPHeloError as e:
        error = f"HELO error: {e}"
        if cache:
            cache[hostname] = dict(starttls=False, error=error)
        raise SMTPError(error)
    except smtplib.SMTPException as e:
        error_code = error.lstrip("(").split(",")[0]
        error = f"SMTP error code {e}"
        if cache:
            cache[hostname] = dict(starttls=False, error=error)
        raise SMTPError(error)
    except OSError as e:
        error = e.__str__()
        if cache:
            cache[hostname] = dict(starttls=False, error=error)
        raise SMTPError(error)
    except Exception as e:
        error = e.__str__()
        if cache:
            cache[hostname] = dict(starttls=False, error=error)
        raise SMTPError(error)


def get_mx_hosts(domain, skip_tls=False,
                 approved_hostnames=None, parked=False,
                 nameservers=None, resolver=None, timeout=2.0):
    """
    Gets MX hostname and their addresses

    Args:
        domain (str): A domain name
        skip_tls (bool): Skip STARTTLS testing
        approved_hostnames (list): A list of approved MX hostname substrings
        parked (bool): Indicates that the domains are parked
        nameservers (list): A list of nameservers to query
        resolver (dns.resolver.Resolver): A resolver object to use for DNS
                                          requests
        timeout (float): number of seconds to wait for a record from DNS

    Returns:
        OrderedDict: An ``OrderedDict`` with the following keys:
                     - ``hosts`` - A ``list`` of ``OrderedDict`` with keys of

                       - ``hostname`` - A hostname
                       - ``addresses`` - A ``list`` of IP addresses

                     - ``warnings`` - A ``list`` of MX resolution warnings

    """
    hosts = []
    warnings = []
    hostnames = set()
    dupe_hostnames = set()
    mx_records = _get_mx_hosts(domain, nameservers=nameservers,
                               resolver=resolver, timeout=timeout)
    for record in mx_records:
        hosts.append(OrderedDict([("preference", record["preference"]),
                                  ("hostname", record["hostname"].lower()),
                                  ("addresses", [])]))
    if parked and len(hosts) > 0:
        warnings.append("MX records found on parked domains")
    elif not parked and len(hosts) == 0:
        warnings.append("No MX records found. Is the domain parked?")

    if approved_hostnames:
        approved_hostnames = list(map(lambda h: h.lower(),
                                      approved_hostnames))
    for host in hosts:
        hostname =  hostname
        if hostname in hostnames:
            if hostname not in dupe_hostnames:
                warnings.append(
                    f"Hostname {hostname} is listed in multiple MX records")
                dupe_hostnames.add(hostname)
            continue
        hostnames.add(hostname)
        if approved_hostnames:
            approved = False
            for approved_hostname in approved_hostnames:
                if approved_hostname in hostname:
                    approved = True
                    break
            if not approved:
                warnings.append(f"Unapproved MX hostname: {hostname}")

        try:
            host["addresses"] = []
            host["addresses"] = _get_a_records(hostname,
                                               nameservers=nameservers,
                                               resolver=resolver,
                                               timeout=timeout)
            if len(host["addresses"]) == 0:
                warnings.append(
                    f"{hostname} does not have any A or AAAA DNS records")
        except Exception as e:
            if hostname.lower().endswith(".msv1.invalid"):
                warnings.append(f"{e}. Consider using a TXT record to validate "
                                "domain ownership in Office 365 instead.")
            else:
                warnings.append(e.__str__())

        for address in host["addresses"]:
            try:
                reverse_hostnames = _get_reverse_dns(address,
                                                     nameservers=nameservers,
                                                     resolver=resolver,
                                                     timeout=timeout)
            except DNSException:
                reverse_hostnames = []
            if len(reverse_hostnames) == 0:
                warnings.append(
                    f"{address} does not have any reverse DNS (PTR) "
                    "records")
            for hostname in reverse_hostnames:
                try:
                    _addresses = _get_a_records(hostname, resolver=resolver)
                except DNSException as warning:
                    warnings.append(str(warning))
                    _addresses = []
                if address not in _addresses:
                    warnings.append(f"The reverse DNS of "
                                    f"{address} is {hostname}, but "
                                    "the A/AAAA DNS records for "
                                    f"{hostname} do not resolve to "
                                    f"{address}")
        if not skip_tls and platform.system() == "Windows":
            logging.warning("Testing TLS is not supported on Windows")
            skip_tls = True
        if skip_tls:
            logging.debug(f"Skipping TLS/SSL tests on {hostname}")
        else:
            try:
                starttls = test_starttls(hostname,
                                         cache=STARTTLS_CACHE)
                if not starttls:
                    warnings.append(f"STARTTLS is not supported on {hostname}")
                tls = test_tls(hostname, cache=TLS_CACHE)

                if not tls:
                    warnings.append(f"SSL/TLS is not supported on {hostname}")
                host["tls"] = tls
                host["starttls"] = starttls
            except DNSException as warning:
                warnings.append(str(warning))
                tls = False
                starttls = False
                host["tls"] = tls
                host["starttls"] = starttls
            except SMTPError as error:
                tls = False
                starttls = False
                warnings.append(f"{hostname}: {error}")

                host["tls"] = tls
                host["starttls"] = starttls

    return OrderedDict([("hosts", hosts), ("warnings", warnings)])


def get_nameservers(domain: str, approved_nameservers: list[str]=None,
                    nameservers: list[str]=None,
                    resolver: dns.resolver.Resolver=None,
                    timeout: float=2.0) -> dict:
    """
    Gets a list of nameservers for a given domain

    Args:
        domain (str): A domain name
        approved_nameservers (list): A list of approved nameserver substrings
        nameservers (list): A list of nameservers to query
        resolver (dns.resolver.Resolver): A resolver object to use for DNS
                                          requests
        timeout (float): number of seconds to wait for a record from DNS

    Returns:
        Dict: A dictionary with the following keys:
              - ``hostnames`` - A list of nameserver hostnames
              - ``warnings``  - A list of warnings
    """
    logging.debug(f"Getting NS records on {domain}")
    warnings = []

    ns_records = _get_nameservers(domain, nameservers=nameservers,
                                  resolver=resolver, timeout=timeout)

    if approved_nameservers:
        approved_nameservers = list(map(lambda h: h.lower(),
                                        approved_nameservers))
    for nameserver in ns_records:
        if approved_nameservers:
            approved = False
            for approved_nameserver in approved_nameservers:
                if approved_nameserver in nameserver.lower():
                    approved = True
                    break
            if not approved:
                warnings.append(f"Unapproved nameserver: {nameserver}")

    return OrderedDict([("hostnames", ns_records), ("warnings", warnings)])


def test_dnssec(domain: str, nameservers: list[str]=None,
                timeout:float=2.0) -> bool:
    """
    Check for DNSSEC on the given domain

    Args:
        domain (str): The domain to check
        nameservers (list): A list of nameservers to query
        timeout (float): Timeout in seconds

    Returns:
        bool: DNSSEC status
    """
    if nameservers is None:
        nameservers = dns.resolver.Resolver().nameservers

    domain = get_base_domain(domain)

    request = dns.message.make_query(domain,
                                     dns.rdatatype.DNSKEY,
                                     want_dnssec=True)
    for nameserver in nameservers:
        try:
            response = dns.query.udp(request, nameserver, timeout=timeout)
            if response is not None:
                answer = response.answer
                if len(answer) != 2:
                    return False
                rrset = answer[0]
                rrsig = answer[1]
                name = dns.name.from_text(f'{domain}.')
                dns.dnssec.validate(rrset, rrsig, {name: rrset})
                return True
        except Exception as e:
            logging.debug(f"DNSSEC query error: {e}")

    return False


def check_domains(domains: list[str], parked: bool=False,
                  approved_nameservers: list[str]=None,
                  approved_mx_hostnames: bool=None,
                  skip_tls: bool=False,
                  include_dmarc_tag_descriptions: bool=False,
                  nameservers: list[str]=None,
                  resolver: dns.resolver.Resolver=None,
                  timeout: float=2.0,
                  wait: float=0.0) -> Union[OrderedDict, list[OrderedDict]]:
    """
    Check the given domains for SPF and DMARC records, parse them, and return
    them

    Args:
        domains (list): A list of domains to check
        parked (bool): Indicates that the domains are parked
        approved_nameservers (list): A list of approved nameservers
        approved_mx_hostnames (list): A list of approved MX hostname
        skip_tls (bool): Skip STARTTLS testing
        include_dmarc_tag_descriptions (bool): Include descriptions of DMARC
                                               tags and/or tag values in the
                                               results
        nameservers (list): A list of nameservers to query
        resolver (dns.resolver.Resolver): A resolver object to use for DNS
                                          requests
        timeout (float): number of seconds to wait for an answer from DNS
        wait (float): number of seconds to wait between processing domains

    Returns:
       An ``OrderedDict`` or ``list`` of  `OrderedDict` with the following keys

       - ``domain`` - The domain name
       - ``base_domain`` The base domain
       - ``mx`` - See :func:`checkdmarc.get_mx_hosts`
       - ``spf`` -  A ``valid`` flag, plus the output of
         :func:`checkdmarc.parse_spf_record` or an ``error``
       - ``dmarc`` - A ``valid`` flag, plus the output of
         :func:`checkdmarc.parse_dmarc_record` or an ``error``
    """
    domains = sorted(list(set(
        map(lambda d: d.rstrip(".\r\n").strip().lower().split(",")[0],
            domains))))
    not_domains = []
    for domain in domains:
        if "." not in domain:
            not_domains.append(domain)
    for domain in not_domains:
        domains.remove(domain)
    while "" in domains:
        domains.remove("")
    results = []
    for domain in domains:
        domain = domain.lower()
        logging.debug(f"Checking: {domain}")

        domain_results = OrderedDict(
            [("domain", domain), ("base_domain", get_base_domain(domain)),
             ("dnssec", None), ("ns", []), ("mx", [])])

        domain_results["dnssec"] = test_dnssec(
            domain,
            nameservers=nameservers,
            timeout=timeout
            )

        domain_results["ns"] = check_ns(
            domain,
            approved_nameservers=approved_nameservers,
            nameservers=nameservers,
            resolver=resolver, timeout=timeout
            )

        domain_results["mx"] = check_mx(
            domain,
            approved_mx_hostnames=approved_mx_hostnames,
            skip_tls=skip_tls,
            nameservers=nameservers,
            resolver=resolver,
            timeout=timeout
            )

        domain_results["spf"] = check_spf(
            domain,
            parked=parked,
            nameservers=nameservers,
            resolver=resolver,
            timeout=timeout
            )

        domain_results["dmarc"] = check_dmarc(
            domain,
            parked=parked,
            include_dmarc_tag_descriptions=include_dmarc_tag_descriptions,
            nameservers=nameservers,
            resolver=resolver,
            timeout=timeout
            )

        results.append(domain_results)
        if wait > 0.0:
            logging.debug(f"Sleeping for {wait} seconds")
            sleep(wait)
    if len(results) == 1:
        results = results[0]

    return results


def check_ns(domain: str,
             approved_nameservers: list[str]=None,
             nameservers: list[str]=None,
             resolver: dns.resolver.Resolver=None,
             timeout:float=2.0) -> OrderedDict:
    try:
        ns_results = get_nameservers(
            domain,
            approved_nameservers=approved_nameservers,
            nameservers=nameservers, resolver=resolver,
            timeout=timeout)
    except DNSException as error:
        ns_results = OrderedDict([("hostnames", []),
                                  ("error", error.__str__())])
    return ns_results


def check_mx(domain: str, approved_mx_hostnames: list[str]=None,
             skip_tls: bool=False,
             nameservers: list[str]=None,
             resolver: dns.resolver.Resolver=None,
             timeout: float=2.0) -> OrderedDict:
    try:
        mx_results = get_mx_hosts(
            domain,
            skip_tls=skip_tls,
            approved_hostnames=approved_mx_hostnames,
            nameservers=nameservers, resolver=resolver,
            timeout=timeout)
    except DNSException as error:
        mx_results = OrderedDict([("hosts", []),
                                  ("error", error.__str__())])
    return mx_results


def check_dmarc(domain: str, parked: bool=False,
                include_dmarc_tag_descriptions: bool=False,
                nameservers: list[str]=None,
                resolver: dns.resolver.Resolver=None,
                timeout: float=2.0) -> OrderedDict:
    dmarc_results = OrderedDict([("record", None), ("valid", True),
                                 ("location", None)])
    try:
        dmarc_query = query_dmarc_record(domain,
                                         nameservers=nameservers,
                                         resolver=resolver,
                                         timeout=timeout)
        dmarc_results["record"] = dmarc_query["record"]
        dmarc_results["location"] = dmarc_query["location"]
        parsed_dmarc_record = parse_dmarc_record(
            dmarc_query["record"],
            dmarc_query["location"],
            parked=parked,
            include_tag_descriptions=include_dmarc_tag_descriptions,
            nameservers=nameservers, resolver=resolver,
            timeout=timeout)
        dmarc_results["warnings"] = dmarc_query["warnings"]

        dmarc_results["tags"] = parsed_dmarc_record["tags"]
        dmarc_results["warnings"] += parsed_dmarc_record[
            "warnings"]
    except DMARCError as error:
        dmarc_results["error"] = str(error)
        dmarc_results["valid"] = False
        if hasattr(error, "data") and error.data:
            for key in error.data:
                dmarc_results[key] = error.data[key]
    return dmarc_results


def check_spf(domain: str, parked: bool=False,
              nameservers: list[str]=None,
              resolver:dns.resolver.Resolver=None,
              timeout: float=2.0) -> OrderedDict:
    spf_results = OrderedDict(
        [("record", None), ("valid", True), ("dns_lookups", None),
         ("dns_void_lookups", None)])
    try:
        spf_query = query_spf_record(
            domain,
            nameservers=nameservers, resolver=resolver,
            timeout=timeout)
        spf_results["record"] = spf_query["record"]
        spf_results["warnings"] = spf_query["warnings"]
        parsed_spf = parse_spf_record(spf_results["record"],
                                      domain,
                                      parked=parked,
                                      nameservers=nameservers,
                                      resolver=resolver,
                                      timeout=timeout)

        spf_results["dns_lookups"] = parsed_spf[
            "dns_lookups"]
        spf_results["dns_void_lookups"] = parsed_spf[
            "dns_void_lookups"]
        spf_results["parsed"] = parsed_spf["parsed"]
        spf_results["warnings"] += parsed_spf["warnings"]
    except SPFError as error:
        spf_results["error"] = str(error)
        del spf_results["dns_lookups"]
        spf_results["valid"] = False
        if hasattr(error, "data") and error.data:
            for key in error.data:
                spf_results[key] = error.data[key]
    return spf_results


def results_to_json(results: Union[dict,list[dict]]) -> str:
    """
    Converts a dictionary of results or list of results to a JSON string

    Args:
        results (dict): A dictionary of results

    Returns:
        str: Results in JSON format
    """
    return json.dumps(results, ensure_ascii=False, indent=2)


def results_to_csv_rows(results: Union[dict, list[dict]]) -> list[dict]:
    """
    Converts a results dictionary or list of dictionaries and returns a
    list of CSV row dictionaries

    Args:
        results (dict): A dictionary of results

    Returns:
        list: A list of CSV row dictionaries
    """
    rows = []

    if type(results) is OrderedDict:
        results = [results]

    for result in results:
        row = dict()
        ns = result["ns"]
        mx = result["mx"]
        spf = result["spf"]
        dmarc = result["dmarc"]
        row["domain"] = result["domain"]
        row["base_domain"] = result["base_domain"]
        row["dnssec"] = result["dnssec"]
        row["ns"] = "|".join(ns["hostnames"])
        if "error" in ns:
            row["ns_error"] = ns["error"]
        else:
            row["ns_warnings"] = "|".join(ns["warnings"])
        row["mx"] = "|".join(list(
            map(lambda r: f"{r['preference']}, {r['hostname']}", mx["hosts"])))
        tls = None
        try:
            tls_results = list(map(lambda r: f"{r['starttls']}", mx["hosts"]))
            for tls_result in tls_results:
                tls = tls_result
                if tls_result is False:
                    tls = False
                    break
        except KeyError:
            # The user might opt to skip the STARTTLS test
            pass
        finally:
            row["tls"] = tls

        starttls = None
        try:
            starttls_results = list(
                map(lambda r: f"{r['starttls']}", mx["hosts"]))
            for starttls_result in starttls_results:
                starttls = starttls_result
                if starttls_result is False:
                    starttls = False
        except KeyError:
            # The user might opt to skip the STARTTLS test
            pass
        finally:
            row["starttls"] = starttls

        if "error" in mx:
            row["mx_error"] = mx["error"]
        else:
            row["mx_warnings"] = "|".join(mx["warnings"])
        row["spf_record"] = spf["record"]
        row["spf_valid"] = spf["valid"]
        if "error" in spf:
            row["spf_error"] = spf["error"]
        else:
            row["spf_warnings"] = "|".join(spf["warnings"])

        row["dmarc_record"] = dmarc["record"]
        row["dmarc_record_location"] = dmarc["location"]
        row["dmarc_valid"] = dmarc["valid"]
        if "error" in dmarc:
            row["dmarc_error"] = dmarc["error"]
        else:
            row["dmarc_adkim"] = dmarc["tags"]["adkim"]["value"]
            row["dmarc_aspf"] = dmarc["tags"]["aspf"]["value"]
            row["dmarc_fo"] = ":".join(dmarc["tags"]["fo"]["value"])
            row["dmarc_p"] = dmarc["tags"]["p"]["value"]
            row["dmarc_pct"] = dmarc["tags"]["pct"]["value"]
            row["dmarc_rf"] = ":".join(dmarc["tags"]["rf"]["value"])
            row["dmarc_ri"] = dmarc["tags"]["ri"]["value"]
            row["dmarc_sp"] = dmarc["tags"]["sp"]["value"]
            if "rua" in dmarc["tags"]:
                addresses = dmarc["tags"]["rua"]["value"]
                addresses = list(map(lambda u: "{}:{}".format(
                    u["scheme"],
                    u["address"]), addresses))
                row["dmarc_rua"] = "|".join(addresses)
            if "ruf" in dmarc["tags"]:
                addresses = dmarc["tags"]["ruf"]["value"]
                addresses = list(map(lambda u: "{}:{}".format(
                    u["scheme"],
                    u["address"]), addresses))
                row["dmarc_ruf"] = "|".join(addresses)
            row["dmarc_warnings"] = "|".join(dmarc["warnings"])
        rows.append(row)
    return rows


def results_to_csv(results: dict) -> str:
    """
    Converts a dictionary of results to CSV

    Args:
        results (dict): A dictionary of results

    Returns:
        str: A CSV of results
    """
    fields = ["domain", "base_domain", "dnssec", "spf_valid", "dmarc_valid",
              "dmarc_adkim", "dmarc_aspf",
              "dmarc_fo", "dmarc_p", "dmarc_pct", "dmarc_rf", "dmarc_ri",
              "dmarc_rua", "dmarc_ruf", "dmarc_sp",
              "mx", "tls", "starttls", "spf_record", "dmarc_record",
              "dmarc_record_location", "mx_error",
              "mx_warnings", "spf_error",
              "spf_warnings", "dmarc_error", "dmarc_warnings",
              "ns", "ns_error", "ns_warnings"]
    output = StringIO(newline="\n")
    writer = DictWriter(output, fieldnames=fields)
    writer.writeheader()
    rows = results_to_csv_rows(results)
    writer.writerows(rows)
    output.flush()

    return output.getvalue()


def output_to_file(path: str, content: str):
    """
    Write given content to the given path

    Args:
        path (str): A file path
        content (str): JSON or CSV text
    """
    with open(path, "w", newline="\n", encoding="utf-8",
              errors="ignore") as output_file:
        output_file.write(content)


def _main():
    """Called when the module in executed"""
    arg_parser = ArgumentParser(description=__doc__)
    arg_parser.add_argument("domain", nargs="+",
                            help="one or more domains, or a single path to a "
                                 "file containing a list of domains")
    arg_parser.add_argument("-p", "--parked", help="indicate that the "
                                                   "domains are parked",
                            action="store_true", default=False)
    arg_parser.add_argument("--ns", nargs="+",
                            help="approved nameserver substrings")
    arg_parser.add_argument("--mx", nargs="+",
                            help="approved MX hostname substrings")
    arg_parser.add_argument("-d", "--descriptions", action="store_true",
                            help="include descriptions of DMARC tags in "
                                 "the JSON output")
    arg_parser.add_argument("-f", "--format", default="json",
                            help="specify JSON or CSV screen output format")
    arg_parser.add_argument("-o", "--output", nargs="+",
                            help="one or more file paths to output to "
                                 "(must end in .json or .csv) "
                                 "(silences screen output)")
    arg_parser.add_argument("-n", "--nameserver", nargs="+",
                            help="nameservers to query")
    arg_parser.add_argument("-t", "--timeout",
                            help="number of seconds to wait for an answer "
                                 "from DNS (default 2.0)",
                            type=float,
                            default=2.0)
    arg_parser.add_argument("-v", "--version", action="version",
                            version=__version__)
    arg_parser.add_argument("-w", "--wait", type=float,
                            help="number of seconds to wait between "
                                 "checking domains (default 0.0)",
                            default=0.0),
    arg_parser.add_argument("--skip-tls", action="store_true",
                            help="skip TLS/SSL testing")
    arg_parser.add_argument("--debug", action="store_true",
                            help="enable debugging output")

    args = arg_parser.parse_args()

    logging_format = "%(asctime)s - %(levelname)s: %(message)s"
    logging.basicConfig(level=logging.WARNING, format=logging_format)

    if args.debug:
        logging.getLogger().setLevel(logging.DEBUG)
        logging.debug("Debug output enabled")
    domains = args.domain
    if len(domains) == 1 and os.path.exists(domains[0]):
        with open(domains[0]) as domains_file:
            domains = sorted(list(set(
                map(lambda d: d.rstrip(".\r\n").strip().lower().split(",")[0],
                    domains_file.readlines()))))
            not_domains = []
            for domain in domains:
                if "." not in domain:
                    not_domains.append(domain)
            for domain in not_domains:
                domains.remove(domain)

    results = check_domains(domains, skip_tls=args.skip_tls,
                            parked=args.parked,
                            approved_nameservers=args.ns,
                            approved_mx_hostnames=args.mx,
                            include_dmarc_tag_descriptions=args.descriptions,
                            nameservers=args.nameserver, timeout=args.timeout,
                            wait=args.wait)

    if args.output is None:
        if args.format.lower() == "json":
            results = results_to_json(results)
        elif args.format.lower() == "csv":
            results = results_to_csv(results)
        print(results)
    else:
        for path in args.output:
            json_path = path.lower().endswith(".json")
            csv_path = path.lower().endswith(".csv")

            if not json_path and not csv_path:
                logging.error(
                    f"Output path {path} must end in .json or .csv")
            else:
                if path.lower().endswith(".json"):
                    output_to_file(path, results_to_json(results))
                elif path.lower().endswith(".csv"):
                    output_to_file(path, results_to_csv(results))


if __name__ == "__main__":
    _main()<|MERGE_RESOLUTION|>--- conflicted
+++ resolved
@@ -167,7 +167,6 @@
             error.kwargs["timeout"] = round(error.kwargs["timeout"], 1)
 
         self.domain = domain
-
 
 class MultipleSPFRTXTRecords(SPFError):
     """Raised when multiple TXT spf1 records are found"""
@@ -1653,37 +1652,17 @@
                 spf_txt_records.append(record)
         if len(spf_txt_records) > 1:
             raise MultipleSPFRTXTRecords(
-                f"{domain} has multiple SPF TXT records{warnings_str}")
+                f"{domain} has multiple SPF TXT records{warnings_str}", domain)
         elif len(spf_txt_records) == 1:
             spf_record = spf_txt_records[0]
         if spf_record is None:
             raise SPFRecordNotFound(
-<<<<<<< HEAD
                 f"{domain} does not have a SPF TXT record{warnings_str}")
-=======
-                "{0} does not have a SPF TXT record{1}".format(
-                    domain, warnings_str),
-                domain)
->>>>>>> befbe44c
     except dns.resolver.NoAnswer:
-        message = "{0} does not have a SPF TXT record{1}".format(
-            domain, warnings_str
-        )
-
         raise SPFRecordNotFound(
-<<<<<<< HEAD
-            f"{domain} does not have a SPF TXT record {warnings_str}")
+            f"{domain} does not have a SPF TXT record {warnings_str}", domain)
     except dns.resolver.NXDOMAIN:
         raise SPFRecordNotFound(f"The domain {domain} does not exist")
-=======
-            message,
-            domain)
-    except dns.resolver.NXDOMAIN:
-        raise SPFRecordNotFound(
-            "The domain {0} does not exist".format(domain),
-            domain
-        )
->>>>>>> befbe44c
     except Exception as error:
         raise SPFRecordNotFound(error, domain)
 
