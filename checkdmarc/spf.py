--- conflicted
+++ resolved
@@ -212,13 +212,9 @@
     except dns.resolver.NoAnswer:
         raise SPFRecordNotFound(f"{domain} does not have a SPF TXT record.", domain)
     except dns.resolver.NXDOMAIN:
-<<<<<<< HEAD
         raise SPFRecordNotFound(f"The domain {domain} does not exist", domain)
     except SPFRecordNotFound as error:
         raise error
-=======
-        raise SPFRecordNotFound(f"The domain {domain} does not exist.", domain)
->>>>>>> 0723d530
     except Exception as error:
         raise SPFRecordNotFound(error, domain)
 
